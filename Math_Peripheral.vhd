--- conflicted
+++ resolved
@@ -31,36 +31,6 @@
             IF IO_WRITE = '1' THEN
                 CASE IO_ADDR IS
 
-<<<<<<< HEAD
-							WHEN "00010010000" =>  -- 0x90 MULT
-								 x1 <= IO_DATA(7 DOWNTO 4);
-								 x2 <= IO_DATA(3 DOWNTO 0);
-								 Result <= STD_LOGIC_VECTOR(
-									  RESIZE(UNSIGNED(IO_DATA(7 DOWNTO 4)) * UNSIGNED(IO_DATA(3 DOWNTO 0)), 8)
-								 );
-
-				WHEN "00010010001" =>  -- 0x91 DIV
-					 x1 <= IO_DATA(7 DOWNTO 4);
-					 x2 <= IO_DATA(3 DOWNTO 0);
-					 IF IO_DATA(3 DOWNTO 0) /= "0000" THEN
-						  Result <= STD_LOGIC_VECTOR(
-								RESIZE(UNSIGNED(IO_DATA(7 DOWNTO 4)) / UNSIGNED(IO_DATA(3 DOWNTO 0)), 8)
-						  );
-					 ELSE
-						  Result <= (OTHERS => '0');
-					 END IF;
-
-				WHEN "00010010010" =>  -- 0x92 MOD
-					 x1 <= IO_DATA(7 DOWNTO 4);
-					 x2 <= IO_DATA(3 DOWNTO 0);
-					 IF IO_DATA(3 DOWNTO 0) /= "0000" THEN
-						  Result <= STD_LOGIC_VECTOR(
-								RESIZE(UNSIGNED(IO_DATA(7 DOWNTO 4)) MOD UNSIGNED(IO_DATA(3 DOWNTO 0)), 8)
-						  );
-					 ELSE
-						  Result <= (OTHERS => '0');
-					 END IF;
-=======
                     WHEN "00010010000" =>  -- 0x90 MULT
                             x1 <= IO_DATA(7 DOWNTO 4);
                             x2 <= IO_DATA(3 DOWNTO 0);
@@ -89,7 +59,6 @@
                         ELSE
                             Result <= (OTHERS => '0');
                         END IF;
->>>>>>> f39543f0
 
                     WHEN OTHERS =>
                         NULL;
